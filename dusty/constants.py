#   Copyright 2018 getcarrier.io
#
#   Licensed under the Apache License, Version 2.0 (the "License");
#   you may not use this file except in compliance with the License.
#   You may obtain a copy of the License at
#
#       http://www.apache.org/licenses/LICENSE-2.0
#
#   Unless required by applicable law or agreed to in writing, software
#   distributed under the License is distributed on an "AS IS" BASIS,
#   WITHOUT WARRANTIES OR CONDITIONS OF ANY KIND, either express or implied.
#   See the License for the specific language governing permissions and
#   limitations under the License.

NON_SCANNERS_CONFIG_KEYS = ['target_host', 'target_port', 'protocol', "/",
                            'reportportal', 'html_report', 'xml_report',
                            'safe_pipeline_mode', 'project_name', 'environment',
<<<<<<< HEAD
                            'test_type', 'junit_report', 'jira', 'emails', 'min_priority', 'code_path',
                            'composition_analysis']
=======
                            'test_type', 'junit_report', 'jira', 'emails',
                            'min_priority', 'code_path']
>>>>>>> fa90f58c
SASTY_SCANNERS_CONFIG_KEYS = ['language', 'npm', 'retirejs', 'ptai', 'safety']
READ_THROUGH_ENV = ['target_host', 'target_port', 'protocol', 'project_name', 'environment']
PATH_TO_CONFIG = "/tmp/scan-config.yaml"
PATH_TO_CODE = "/code"
SEVERITIES = {'Info': 4, 'Low': 3, 'Medium': 2,
              'High': 1, 'Critical': 0}
JIRA_SEVERITIES = {'Trivial': 4, 'Minor': 3, 'Major': 2,
                   'Critical': 1, 'Blocker': 0}
SEVERITIES_INVERSED = {v: k for k, v in SEVERITIES.items()}
SEVERITY_MAPPING = {
    'Critical': 'Blocker',
    'High': 'Critical',
    'Medium': 'Major',
    'Moderate': 'Minor',
    'Low': 'Minor',
    'Information': 'Trivial',
    'Info': 'Trivial',
    'Pattern': 'Trivial'
}
MAX_MESSAGE_LEN = 30000
FALSE_POSITIVE_CONFIG = '/tmp/false_positive.config'
W3AF_OUTPUT_SECTION = """#Configure reporting in order to generate an HTML report
output console, xml_file
output config xml_file
set output_file /tmp/w3af.xml
back
output config console
set verbose False
back
back"""

SEVERITY_TYPE = {
    0: 'Critical',
    1: 'High',
    2: 'Medium',
    3: 'Low'
}
NVD_URL = 'https://nvd.nist.gov/vuln/detail/'
JIRA_DESCRIPTION_MAX_SIZE = 61908
JIRA_OPENED_STATUSES = ['Open', 'In Progress']
MIN_PRIORITY = 'Major'<|MERGE_RESOLUTION|>--- conflicted
+++ resolved
@@ -15,13 +15,8 @@
 NON_SCANNERS_CONFIG_KEYS = ['target_host', 'target_port', 'protocol', "/",
                             'reportportal', 'html_report', 'xml_report',
                             'safe_pipeline_mode', 'project_name', 'environment',
-<<<<<<< HEAD
-                            'test_type', 'junit_report', 'jira', 'emails', 'min_priority', 'code_path',
-                            'composition_analysis']
-=======
                             'test_type', 'junit_report', 'jira', 'emails',
-                            'min_priority', 'code_path']
->>>>>>> fa90f58c
+                            'min_priority', 'code_path', 'composition_analysis']
 SASTY_SCANNERS_CONFIG_KEYS = ['language', 'npm', 'retirejs', 'ptai', 'safety']
 READ_THROUGH_ENV = ['target_host', 'target_port', 'protocol', 'project_name', 'environment']
 PATH_TO_CONFIG = "/tmp/scan-config.yaml"
