#   Copyright 2018 getcarrier.io
#
#   Licensed under the Apache License, Version 2.0 (the "License");
#   you may not use this file except in compliance with the License.
#   You may obtain a copy of the License at
#
#       http://www.apache.org/licenses/LICENSE-2.0
#
#   Unless required by applicable law or agreed to in writing, software
#   distributed under the License is distributed on an "AS IS" BASIS,
#   WITHOUT WARRANTIES OR CONDITIONS OF ANY KIND, either express or implied.
#   See the License for the specific language governing permissions and
#   limitations under the License.

import argparse
import os
import yaml
import requests
from copy import deepcopy
from traceback import format_exc
from time import time

from dusty import constants
from dusty.drivers.rp.report_portal_writer import ReportPortalDataWriter
from dusty.drivers.jira import JiraWrapper
from dusty.dustyWrapper import DustyWrapper
from dusty.sastyWrapper import SastyWrapper
from dusty.drivers.html import HTMLReport
from dusty.drivers.xunit import XUnitReport
from dusty.drivers.redis_file import RedisFile

requests.packages.urllib3.disable_warnings()


def arg_parse(suites):
    parser = argparse.ArgumentParser(description='Executor for DAST scanner')
    parser.add_argument('-s', '--suite', type=str, help="specify test suite from (%s)" % ','.join(suites))
    return parser.parse_args()


def proxy_through_env(value):
    if isinstance(value, str) and value.startswith('$'):
        return os.environ.get(value.replace("$", ''))
    return value


def main():
    with open(constants.PATH_TO_CONFIG, "rb") as f:
        config = yaml.load(f.read())
    suites = list(config.keys())
    start_time = time()
    args = arg_parse(suites)
    rp_config = None
    rp_service = None
    jira_service = None
    html_report = None
    html_report_file = None
    xml_report_file = None
    test_name = args.suite
    execution_config = config[test_name]
    generate_html = execution_config.get("html_report", False)
    generate_junit = execution_config.get("junit_report", False)
    if generate_html:
        print("We are going to generate HTML Report")
    if generate_junit:
        print("We are going to generate jUnit Report")
    execution_config['test_type'] = test_name
    for each in constants.READ_THROUGH_ENV:
        if each in execution_config:
            execution_config[each] = proxy_through_env(execution_config[each])
    global_results = []
    if execution_config.get("reportportal", None):
        rp_project = execution_config['reportportal'].get("rp_project_name", "Dusty")
        rp_launch_name = execution_config['reportportal'].get("rp_launch_name", test_name)
        rp_url = execution_config['reportportal'].get("rp_host")
        rp_token = execution_config['reportportal'].get("rp_token")
        if not (rp_launch_name and rp_project and rp_url and rp_token):
            print("ReportPortal configuration values missing, proceeding "
                  "without report portal integration ")
        else:
            rp_service = ReportPortalDataWriter(rp_url, rp_token, rp_project, rp_launch_name)
            launch_id = rp_service.start_test()
            rp_config = dict(rp_url=rp_url, rp_token=rp_token, rp_project=rp_project,
                             rp_launch_name=rp_launch_name, launch_id=launch_id)
    if execution_config.get("jira", None):
        # basic_auth
        jira_url = proxy_through_env(execution_config['jira'].get("url", None))
        jira_user = proxy_through_env(execution_config['jira'].get("username", None))
        jira_pwd = proxy_through_env(execution_config['jira'].get("password", None))
        jira_project = proxy_through_env(execution_config['jira'].get("project", None))
        jira_assignee = proxy_through_env(execution_config['jira'].get("assignee", None))
        jira_issue_type = proxy_through_env(execution_config['jira'].get("issue_type", 'Bug'))
        jira_lables = proxy_through_env(execution_config['jira'].get("labels", ''))
        jira_watchers = proxy_through_env(execution_config['jira'].get("watchers", ''))
        jira_epic_key = proxy_through_env(execution_config['jira'].get("epic_link", None))
        jira_fields = proxy_through_env(execution_config['jira'].get("fields", None))
        if not (jira_url and jira_user and jira_pwd and jira_project and jira_assignee):
            print("Jira integration configuration is messed up , proceeding without Jira")
        else:
            jira_service = JiraWrapper(jira_url, jira_user, jira_pwd, jira_project,
                                       jira_assignee, jira_issue_type, jira_lables,
<<<<<<< HEAD
                                       jira_watchers, jira_epic_key, jira_fields)
=======
                                       jira_watchers, jira_epic_key)
    ptai_report_name = proxy_through_env(execution_config['ptai'].get("report_name", None))
>>>>>>> 29d6e4bf
    default_config = dict(host=execution_config.get('target_host', None),
                          port=execution_config.get('target_port', None),
                          protocol=execution_config.get('protocol', None),
                          project_name=execution_config.get('project_name', None),
                          environment=execution_config.get('environment', None),
                          test_type=execution_config.get('test_type', None),
                          rp_data_writer=rp_service,
                          jira_service=jira_service,
                          rp_config=rp_config,
                          html_report=html_report,
                          ptai_report_name=ptai_report_name)
    for each in execution_config:
        if each in constants.NON_SCANNERS_CONFIG_KEYS:
            continue
        config = deepcopy(default_config)
        if isinstance(execution_config[each], dict):
            for item in execution_config[each]:
                config[item] = execution_config[each][item]
        results = []
        if each in constants.SASTY_SCANNERS_CONFIG_KEYS:
            try:
                attr_name = execution_config[each] if 'language' in each else each
                results = getattr(SastyWrapper, attr_name)(config)
            except:
                print("Exception during %s Scanning" % attr_name)
                if os.environ.get("debug", False):
                    print(format_exc())
        else:
            try:
                results = getattr(DustyWrapper, each)(config)
            except:
                print("Exception during %s Scanning" % each)
                if os.environ.get("debug", False):
                    print(format_exc())
        if generate_html or generate_junit:
            global_results.extend(results)
    if rp_service:
        rp_service.finish_test()
    default_config['execution_time'] = int(time()-start_time)
    if generate_html:
        html_report_file = HTMLReport(global_results, default_config).report_name
    if generate_junit:
        xml_report_file = XUnitReport(global_results, default_config).report_name
    if os.environ.get("redis_connection"):
        RedisFile(os.environ.get("redis_connection"), html_report_file, xml_report_file)


if __name__ == "__main__":
    main()
<|MERGE_RESOLUTION|>--- conflicted
+++ resolved
@@ -99,12 +99,9 @@
         else:
             jira_service = JiraWrapper(jira_url, jira_user, jira_pwd, jira_project,
                                        jira_assignee, jira_issue_type, jira_lables,
-<<<<<<< HEAD
                                        jira_watchers, jira_epic_key, jira_fields)
-=======
-                                       jira_watchers, jira_epic_key)
     ptai_report_name = proxy_through_env(execution_config['ptai'].get("report_name", None))
->>>>>>> 29d6e4bf
+
     default_config = dict(host=execution_config.get('target_host', None),
                           port=execution_config.get('target_port', None),
                           protocol=execution_config.get('protocol', None),
