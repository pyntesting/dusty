#   Copyright 2018 getcarrier.io
#
#   Licensed under the Apache License, Version 2.0 (the "License");
#   you may not use this file except in compliance with the License.
#   You may obtain a copy of the License at
#
#       http://www.apache.org/licenses/LICENSE-2.0
#
#   Unless required by applicable law or agreed to in writing, software
#   distributed under the License is distributed on an "AS IS" BASIS,
#   WITHOUT WARRANTIES OR CONDITIONS OF ANY KIND, either express or implied.
#   See the License for the specific language governing permissions and
#   limitations under the License.

import argparse
import os
import yaml
import requests
from copy import deepcopy
from traceback import format_exc
from time import time

from dusty import constants
from dusty.drivers.rp.report_portal_writer import ReportPortalDataWriter
from dusty.drivers.jira import JiraWrapper
from dusty.drivers.emails import EmailWrapper
from dusty.dustyWrapper import DustyWrapper
from dusty.sastyWrapper import SastyWrapper
from dusty.drivers.html import HTMLReport
from dusty.drivers.xunit import XUnitReport
from dusty.drivers.redis_file import RedisFile
from dusty.utils import send_emails

requests.packages.urllib3.disable_warnings()


def arg_parse(suites):
    parser = argparse.ArgumentParser(description='Executor for DAST scanner')
    parser.add_argument('-s', '--suite', type=str, help="specify test suite from (%s)" % ','.join(suites))
    return parser.parse_args()


def proxy_through_env(value):
    if isinstance(value, str) and value.startswith('$'):
        return os.environ.get(value.replace("$", ''))
    return value


def parse_jira_config(config):
    jira_url = proxy_through_env(config['jira'].get("url", None))
    jira_user = proxy_through_env(config['jira'].get("username", None))
    jira_pwd = proxy_through_env(config['jira'].get("password", None))
    jira_project = proxy_through_env(config['jira'].get("project", None))
    jira_assignee = proxy_through_env(config['jira'].get("assignee", None))
    jira_issue_type = proxy_through_env(config['jira'].get("issue_type", 'Bug'))
    jira_lables = proxy_through_env(config['jira'].get("labels", ''))
    jira_watchers = proxy_through_env(config['jira'].get("watchers", ''))
    jira_epic_key = proxy_through_env(config['jira'].get("epic_link", None))
    jira_fields = proxy_through_env(config['jira'].get("fields", None))
    if not (jira_url and jira_user and jira_pwd and jira_project and jira_assignee):
        print("Jira integration configuration is messed up , proceeding without Jira")
    else:
        return JiraWrapper(jira_url, jira_user, jira_pwd, jira_project,
                           jira_assignee, jira_issue_type, jira_lables,
                           jira_watchers, jira_epic_key, jira_fields)


def parse_email_config(config):
    emails_service = None
    emails_smtp_server = proxy_through_env(config['emails'].get('smtp_server', None))
    emails_port = proxy_through_env(config['emails'].get('port', None))
    emails_login = proxy_through_env(config['emails'].get('login', None))
    emails_password = proxy_through_env(config['emails'].get('password', None))
    emails_receivers_email_list = proxy_through_env(
        config['emails'].get('receivers_email_list', '')).split(', ')
    emails_subject = proxy_through_env(config['emails'].get('subject', None))
    emails_body = proxy_through_env(config['emails'].get('body', None))
    email_attachments = proxy_through_env(config['emails'].get('attachments', []))
    if email_attachments:
        email_attachments = email_attachments.split(',')
    constants.JIRA_OPENED_STATUSES.extend(proxy_through_env(
        config['emails'].get('open_states', '')).split(', '))
    if not (emails_smtp_server and emails_login and emails_password and emails_receivers_email_list):
        print("Emails integration configuration is messed up , proceeding without Emails")
    else:
        emails_service = EmailWrapper(emails_smtp_server, emails_login, emails_password, emails_port,
                                      emails_receivers_email_list, emails_subject, emails_body)
    return emails_service, email_attachments


def parse_rp_config(config, rp_service = None, launch_id = None, rp_config = None):
    rp_project = config['reportportal'].get("rp_project_name", "Dusty")
    rp_launch_name = config['reportportal'].get("rp_launch_name", test_name)
    rp_url = config['reportportal'].get("rp_host")
    rp_token = config['reportportal'].get("rp_token")
    if not (rp_launch_name and rp_project and rp_url and rp_token):
        print("ReportPortal configuration values missing, proceeding "
              "without report portal integration ")
    else:
        rp_service = ReportPortalDataWriter(rp_url, rp_token, rp_project, rp_launch_name)
        launch_id = rp_service.start_test()
        rp_config = dict(rp_url=rp_url, rp_token=rp_token, rp_project=rp_project,
                         rp_launch_name=rp_launch_name, launch_id=launch_id)
    return rp_service, launch_id, rp_config


def config_from_yaml():
    rp_service = None
    jira_service = None
    rp_config = None
    html_report = None
    email_service=None
    email_attachments = []
    path_to_config = os.environ.get('config_path', constants.PATH_TO_CONFIG)
    path_to_false_positive = os.environ.get('false_positive_path', constants.FALSE_POSITIVE_CONFIG)
    with open(path_to_config, "rb") as f:
        config = yaml.load(f.read())
    suites = list(config.keys())
    args = arg_parse(suites)
    test_name = args.suite
    execution_config = config[test_name]
    generate_html = execution_config.get("html_report", False)
    generate_junit = execution_config.get("junit_report", False)
    code_path = proxy_through_env(execution_config.get("code_path", constants.PATH_TO_CODE))
    if generate_html:
        print("We are going to generate HTML Report")
    if generate_junit:
        print("We are going to generate jUnit Report")
    execution_config['test_type'] = test_name
    for each in constants.READ_THROUGH_ENV:
        if each in execution_config:
            execution_config[each] = proxy_through_env(execution_config[each])
    if execution_config.get("reportportal", None):
        rp_service, launch_id, rp_config = parse_rp_config(execution_config)
    min_priority = proxy_through_env(
        execution_config.get("min_priority", constants.MIN_PRIORITY))
    if execution_config.get("jira", None):
        # basic_auth
        jira_service = parse_jira_config(execution_config)
    ptai_report_name = proxy_through_env(execution_config.get('ptai', {}).get('report_name', None))
    if execution_config.get('emails', None):
        email_service, email_attachments = parse_email_config(execution_config)
    default_config = dict(host=execution_config.get('target_host', None),
                          port=execution_config.get('target_port', None),
                          protocol=execution_config.get('protocol', None),
                          project_name=execution_config.get('project_name', None),
                          environment=execution_config.get('environment', None),
                          test_type=execution_config.get('test_type', None),
                          rp_data_writer=rp_service,
                          jira_service=jira_service,
                          min_priority=min_priority,
                          rp_config=rp_config,
                          generate_html=generate_html,
                          generate_junit=generate_junit,
                          html_report=html_report,
                          ptai_report_name=ptai_report_name,
                          code_path=code_path,
                          path_to_false_positive=path_to_false_positive,
<<<<<<< HEAD
                          composition_analysis=execution_config.get('composition_analysis', None))
=======
                          email_service=email_service,
                          email_attachments=email_attachments)
    tests_config = []
>>>>>>> fa90f58c
    for each in execution_config:
        if each in constants.NON_SCANNERS_CONFIG_KEYS:
            continue
        config = deepcopy(default_config)
        if isinstance(execution_config[each], dict):
            for item in execution_config[each]:
                config[item] = execution_config[each][item]

        tests_config.append(config)
    return default_config, tests_config


def process_results(default_config, start_time, global_results=None, html_report_file=None, xml_report_file=None):
    if default_config.get('rp_data_writer', None):
        default_config['rp_data_writer'].finish_test()
    default_config['execution_time'] = int(time()-start_time)
    if default_config.get('generate_html', None):
        html_report_file = HTMLReport(global_results, default_config).report_name
    if default_config.get('generate_junit', None):
        xml_report_file = XUnitReport(global_results, default_config).report_name
    if os.environ.get("redis_connection"):
        RedisFile(os.environ.get("redis_connection"), html_report_file, xml_report_file)
    if default_config.get('jira_service', None):
        created_jira_tickets = default_config['jira_service'].get_created_tickets()
        if default_config.get('email_service', None):
            attachments = []
            if html_report_file:
                attachments.append(html_report_file)
            for item in default_config.get('email_attachments', None):
                attachments.append('/attachments/' + item.strip())
            #TODO: Rework sending of emails to be not tiedly coupled with Jira
            send_emails(default_config['email_service'], True, jira_tickets_info=created_jira_tickets,
                        attachments=attachments)


def main():
    start_time = time()
    global_results = []
    default_config, test_configs = config_from_yaml()
    for config in test_configs:
        results = []
        for key in config:
            if key in constants.SASTY_SCANNERS_CONFIG_KEYS:
                attr_name = config[key] if 'language' in key else key
                try:
                    results = getattr(SastyWrapper, attr_name)(config)
                except:
                    print("Exception during %s Scanning" % attr_name)
                    if os.environ.get("debug", False):
                        print(format_exc())
            else:
                try:
                    results = getattr(DustyWrapper, key)(config)
                except:
                    print("Exception during %s Scanning" % key)
                    if os.environ.get("debug", False):
                        print(format_exc())
            if default_config.get('generate_html', None) or default_config.get('generate_junit', None):
                global_results.extend(results)
    process_results(default_config, start_time, global_results)


if __name__ == "__main__":
    main()
<|MERGE_RESOLUTION|>--- conflicted
+++ resolved
@@ -156,13 +156,10 @@
                           ptai_report_name=ptai_report_name,
                           code_path=code_path,
                           path_to_false_positive=path_to_false_positive,
-<<<<<<< HEAD
-                          composition_analysis=execution_config.get('composition_analysis', None))
-=======
                           email_service=email_service,
-                          email_attachments=email_attachments)
+                          email_attachments=email_attachments,
+                         composition_analysis=execution_config.get('composition_analysis', None)))
     tests_config = []
->>>>>>> fa90f58c
     for each in execution_config:
         if each in constants.NON_SCANNERS_CONFIG_KEYS:
             continue
